--- conflicted
+++ resolved
@@ -326,11 +326,7 @@
         f_alpha = f_alpha_max = problem.objective(x_alpha);
         for(; i < line_search_max_iterations; ++i)
         {
-<<<<<<< HEAD
-            if(!std::isfinite(f_alpha.val))
-=======
-            if(not std::isfinite(f_alpha.val) or min(x_alpha - l) < 0.0)
->>>>>>> 7a381f3b
+            if(!std::isfinite(f_alpha.val) || min(x_alpha - l) < 0.0)
             {
                 alpha_max = alpha = 0.999 * alpha;
 

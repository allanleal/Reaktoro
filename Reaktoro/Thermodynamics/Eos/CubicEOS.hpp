// Reaktoro is a C++ library for computational reaction modelling.
//
// Copyright (C) 2014 Allan Leal
//
// This program is free software: you can redistribute it and/or modify
// it under the terms of the GNU General Public License as published by
// the Free Software Foundation, either version 3 of the License, or
// (at your option) any later version.
//
// This program is distributed in the hope that it will be useful,
// but WITHOUT ANY WARRANTY; without even the implied warranty of
// MERCHANTABILITY or FITNESS FOR A PARTICULAR PURPOSE. See the
// GNU General Public License for more details.
//
// You should have received a copy of the GNU General Public License
// along with this program. If not, see <http://www.gnu.org/licenses/>.

#pragma once

// C++ includes
#include <memory>
#include <string>
#include <tuple>
#include <vector>

// Reaktoro includes
#include <Reaktoro/Common/ChemicalScalar.hpp>
#include <Reaktoro/Common/ChemicalScalar.hpp>
#include <Reaktoro/Common/Index.hpp>
#include <Reaktoro/Common/ThermoScalar.hpp>

namespace Reaktoro {

struct EOSResult
{
    /// The molar volume of the phase (in units of m3/mol).
    ChemicalScalar molar_volume;

    /// The fugacity coefficients of the species in the phase.
    ChemicalVector fugacity_coefficients;

    /// The residual molar Gibbs energy of the phase (in units of J/mol).
    ChemicalScalar residual_molar_gibbs_energy;

    /// The residual molar enthalpy energy of the phase (in units of J/mol).
    ChemicalScalar residual_molar_enthalpy_energy;
};

/// Defines a cubic equation of state and calculates thermodynamic properties of a fluid phase.
class CubicEOS
{
public:
    /// Defines the types of supported cubic equation of states.
    enum Type
    {
        VanDerWaals, RedlichKwong, SoaveRedlichKwong, PengRobinson,
    };

    struct Result
    {
<<<<<<< HEAD
        /// The molar volume of the phase (in units of m3/mol).
        ChemicalScalar molar_volume;

        /// The residual molar enthalpy of the phase (in units of J/mol).
        ChemicalScalar residual_molar_enthalpy;
=======
        /// The residual partial molar volumes of the species (in units m3/mol)
        ChemicalVector residual_partial_molar_volumes;

        /// The residual partial molar Gibbs energies of the species (in units J/mol)
        ChemicalVector residual_partial_molar_gibbs_energies;

        /// The residual partial molar enthalpies of the species (in units J/mol)
        ChemicalVector residual_partial_molar_enthalpies;

        /// The molar volume of the phase (in units of m3/mol).
        ChemicalScalar molar_volume;

        /// The fugacity coefficients of the species in the phase.
        ChemicalVector fugacity_coefficients;
>>>>>>> 1871cfd8

        /// The residual molar Gibbs energy of the phase (in units of J/mol).
        ChemicalScalar residual_molar_gibbs_energy;

<<<<<<< HEAD
        /// The residual molar heat capacity at constant pressure of the phase (in units of J/(mol*K)).
        ChemicalScalar residual_molar_heat_capacity_cp;

        /// The residual molar heat capacity at constant volume of the phase (in units of J/(mol*K)).
        ChemicalScalar residual_molar_heat_capacity_cv;

        /// The fugacity coefficients of the species in the phase.
        ChemicalVector fugacity_coefficients;
=======
        /// The residual molar enthalpy energy of the phase (in units of J/mol).
        ChemicalScalar residual_molar_enthalpy_energy;
>>>>>>> 1871cfd8
    };



    /// Construct a CubicEOS instance with given number of species.
    /// @param nspecies The number of species in the phase.
    explicit CubicEOS(unsigned nspecies);

    /// Return the number of species in the phase.
    auto numSpecies() const -> unsigned;

    /// Set the equation of state to compute properties for a liquid phase.
    auto setPhaseIsLiquid() -> void;

    /// Set the equation of state to compute properties for a vapor phase.
    auto setPhaseIsVapor() -> void;

    /// Set the critical temperatures of the species (in units of K).
    auto setCriticalTemperatures(const std::vector<double>& values) -> void;

    /// Set the critical pressures of the species (in units of Pa).
    auto setCriticalPressures(const std::vector<double>& values) -> void;

    /// Set the acentric factors of the species.
    auto setAcentricFactors(const std::vector<double>& values) -> void;

    /// Set the type of the cubic equation of state (default: PengRobinson).
    /// @see Type
    auto setType(Type type) -> void;

    /// Add binary interaction parameters for the the species pair *(i, j)*.
    /// @param i The index of the species *i*
    /// @param j The index of the species *j*
    /// @param kij The coefficients of the binary interaction parameter equation \f$ k_{ij}(T) \f$
    ///        for the pair of species *i* and *j*
    auto addBinaryInteractionParams(Index i, Index j, const std::vector<double>& kij);

    /// Calculate the thermodynamic properties of the phase.
    /// @param T The temperature of the phase (in units of K)
    /// @param P The pressure of the phase (in units of Pa)
    /// @param x The molar fractions of the species of the phase (in units of mol/mol)
    auto operator()(const ThermoScalar& T, const ThermoScalar& P, const ChemicalVector& x) -> EOSResult;

private:
    struct Impl;

    std::unique_ptr<Impl> pimpl;
};

} // namespace Reaktoro<|MERGE_RESOLUTION|>--- conflicted
+++ resolved
@@ -31,21 +31,6 @@
 
 namespace Reaktoro {
 
-struct EOSResult
-{
-    /// The molar volume of the phase (in units of m3/mol).
-    ChemicalScalar molar_volume;
-
-    /// The fugacity coefficients of the species in the phase.
-    ChemicalVector fugacity_coefficients;
-
-    /// The residual molar Gibbs energy of the phase (in units of J/mol).
-    ChemicalScalar residual_molar_gibbs_energy;
-
-    /// The residual molar enthalpy energy of the phase (in units of J/mol).
-    ChemicalScalar residual_molar_enthalpy_energy;
-};
-
 /// Defines a cubic equation of state and calculates thermodynamic properties of a fluid phase.
 class CubicEOS
 {
@@ -58,13 +43,6 @@
 
     struct Result
     {
-<<<<<<< HEAD
-        /// The molar volume of the phase (in units of m3/mol).
-        ChemicalScalar molar_volume;
-
-        /// The residual molar enthalpy of the phase (in units of J/mol).
-        ChemicalScalar residual_molar_enthalpy;
-=======
         /// The residual partial molar volumes of the species (in units m3/mol)
         ChemicalVector residual_partial_molar_volumes;
 
@@ -77,14 +55,9 @@
         /// The molar volume of the phase (in units of m3/mol).
         ChemicalScalar molar_volume;
 
-        /// The fugacity coefficients of the species in the phase.
-        ChemicalVector fugacity_coefficients;
->>>>>>> 1871cfd8
+        /// The residual molar enthalpy of the phase (in units of J/mol).
+        ChemicalScalar residual_molar_enthalpy;
 
-        /// The residual molar Gibbs energy of the phase (in units of J/mol).
-        ChemicalScalar residual_molar_gibbs_energy;
-
-<<<<<<< HEAD
         /// The residual molar heat capacity at constant pressure of the phase (in units of J/(mol*K)).
         ChemicalScalar residual_molar_heat_capacity_cp;
 
@@ -93,13 +66,10 @@
 
         /// The fugacity coefficients of the species in the phase.
         ChemicalVector fugacity_coefficients;
-=======
-        /// The residual molar enthalpy energy of the phase (in units of J/mol).
-        ChemicalScalar residual_molar_enthalpy_energy;
->>>>>>> 1871cfd8
+
+        /// The residual molar Gibbs energy of the phase (in units of J/mol).
+        ChemicalScalar residual_molar_gibbs_energy;
     };
-
-
 
     /// Construct a CubicEOS instance with given number of species.
     /// @param nspecies The number of species in the phase.

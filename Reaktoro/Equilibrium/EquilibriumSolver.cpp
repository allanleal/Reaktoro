--- conflicted
+++ resolved
@@ -233,12 +233,9 @@
             // Set the molar amounts of the species
             n(ies) = ne;
 
-<<<<<<< HEAD
             // Update the chemical properties of the chemical system
-            properties.update(n);
-
-=======
->>>>>>> 78a61922
+            properties.update(T, P, n);
+
             // Set the scaled chemical potentials of the species
             u = u0 + properties.lnActivities();
 

--- conflicted
+++ resolved
@@ -365,18 +365,15 @@
     /// Return the chemical properties of the system.
     auto properties() const -> ChemicalProperties;
 
-<<<<<<< HEAD
     /// Return the equilibrium properties of a calculated chemical equilibrium state.
     auto equilibrium() const -> const EquilibriumProperties&;
 
     /// Return the equilibrium properties of a calculated chemical equilibrium state.
     auto equilibrium() -> EquilibriumProperties&;
 
-=======
     /// Output the ChemicalState instance to a stream.
     auto output(std::ostream& out, int precision = 6) const -> void;
-        
->>>>>>> 848e69c8
+
     /// Output the ChemicalState instance to a file.
     auto output(std::string const& filename, int precision = 6) const -> void;
 

# Require a certain version of cmake
cmake_minimum_required(VERSION 3.6)

# Recursively collect all header files from the current directory
file(GLOB_RECURSE HEADER_FILES RELATIVE ${CMAKE_CURRENT_SOURCE_DIR} *.hpp *.hxx)

# Recursively collect all source files from the current directory
file(GLOB_RECURSE SOURCE_FILES RELATIVE ${CMAKE_CURRENT_SOURCE_DIR} *.cpp)

# The name of the shared and static libraries
set(REAKTORO_SHARED_LIB ${PROJECT_NAME}${SUFFIX_SHARED_LIBS})
set(REAKTORO_STATIC_LIB ${PROJECT_NAME}${SUFFIX_STATIC_LIBS})

# Set the list of names of the third-party targets and libraries
set(THIRDPARTY_LIBS pugixml miniz sundials_cvode sundials_nvecserial)

if(LINK_PHREEQC)
    set(THIRDPARTY_LIBS ${THIRDPARTY_LIBS} phreeqc)
endif()

if(LINK_GEMS)
    set(THIRDPARTY_LIBS ${THIRDPARTY_LIBS} gems)
endif()

# Compile Reaktoro into object files
add_library(ReaktoroObject OBJECT ${HEADER_FILES} ${SOURCE_FILES})

<<<<<<< HEAD
# Allow cotire to add Eigen header files to the generated prefix header file
set_target_properties(ReaktoroObject PROPERTIES
    COTIRE_PREFIX_HEADER_INCLUDE_PATH "${CMAKE_SOURCE_DIR}/Reaktoro/Math/Eigen")

# Apply cotire to ReaktoroObject target to improve compilation time
cotire(ReaktoroObject)
=======
# Specify the third-party dependencies of Reaktoro to ensure proper build sequence
add_dependencies(ReaktoroObject ${THIRDPARTY_TARGETS})
>>>>>>> f097f82f

# Check if a shared library for Reaktoro must be built
if(BUILD_SHARED_LIBS)
    if(MSVC)
        set(CMAKE_WINDOWS_EXPORT_ALL_SYMBOLS TRUE)
    endif()
    add_library(ReaktoroShared SHARED $<TARGET_OBJECTS:ReaktoroObject>)
    target_link_libraries(ReaktoroShared ${THIRDPARTY_LIBS})
    set_target_properties(ReaktoroShared PROPERTIES OUTPUT_NAME Reaktoro)
    install(TARGETS ReaktoroShared DESTINATION ${CMAKE_INSTALL_LIBDIR} COMPONENT libraries)
endif()

# Check if a static library for Reaktoro must be built
if(BUILD_STATIC_LIBS)
    add_library(ReaktoroStatic STATIC $<TARGET_OBJECTS:ReaktoroObject>)
    target_link_libraries(ReaktoroStatic ${THIRDPARTY_LIBS})
    set_target_properties(ReaktoroStatic PROPERTIES OUTPUT_NAME Reaktoro)
    install(TARGETS ReaktoroStatic DESTINATION ${CMAKE_INSTALL_LIBDIR} COMPONENT libraries)
endif()

# Create an install target for Reaktoro header files
install(DIRECTORY ${CMAKE_SOURCE_DIR}/Reaktoro
    DESTINATION ${CMAKE_INSTALL_INCLUDEDIR} COMPONENT headers
    FILES_MATCHING PATTERN "*.hpp" PATTERN "*.hxx")

# Create an install target for Eigen header files
install(DIRECTORY ${CMAKE_SOURCE_DIR}/Reaktoro/Math/Eigen
    DESTINATION ${CMAKE_INSTALL_INCLUDEDIR}/Reaktoro/Math COMPONENT headers)<|MERGE_RESOLUTION|>--- conflicted
+++ resolved
@@ -24,18 +24,6 @@
 
 # Compile Reaktoro into object files
 add_library(ReaktoroObject OBJECT ${HEADER_FILES} ${SOURCE_FILES})
-
-<<<<<<< HEAD
-# Allow cotire to add Eigen header files to the generated prefix header file
-set_target_properties(ReaktoroObject PROPERTIES
-    COTIRE_PREFIX_HEADER_INCLUDE_PATH "${CMAKE_SOURCE_DIR}/Reaktoro/Math/Eigen")
-
-# Apply cotire to ReaktoroObject target to improve compilation time
-cotire(ReaktoroObject)
-=======
-# Specify the third-party dependencies of Reaktoro to ensure proper build sequence
-add_dependencies(ReaktoroObject ${THIRDPARTY_TARGETS})
->>>>>>> f097f82f
 
 # Check if a shared library for Reaktoro must be built
 if(BUILD_SHARED_LIBS)

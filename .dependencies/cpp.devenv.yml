{% set debug = os.environ.get("CONFIG", "").lower() == "debug" %}
{% set use_openlibm = os.environ.get("REAKTORO_USE_OPENLIBM", "0").strip() != "0" %}

dependencies:
<<<<<<< HEAD
  - pybind11
  - thermofun
=======
  - boost=1.70
  # pybind11 version must match the version used to compile ThermoFun
  - pybind11 >=2.5.0
  - thermofun==0.3.3
  - nlohmann_json==3.6.1
>>>>>>> adf71899
  {% if not debug %}
  # cannot link the Release version of `pugixml` (from conda) to the Debug version of Reaktoro
  - pugixml
  {% endif %}
  {% if use_openlibm %}
  - openlibm
  {% endif %}<|MERGE_RESOLUTION|>--- conflicted
+++ resolved
@@ -2,16 +2,9 @@
 {% set use_openlibm = os.environ.get("REAKTORO_USE_OPENLIBM", "0").strip() != "0" %}
 
 dependencies:
-<<<<<<< HEAD
-  - pybind11
-  - thermofun
-=======
-  - boost=1.70
-  # pybind11 version must match the version used to compile ThermoFun
   - pybind11 >=2.5.0
   - thermofun==0.3.3
   - nlohmann_json==3.6.1
->>>>>>> adf71899
   {% if not debug %}
   # cannot link the Release version of `pugixml` (from conda) to the Debug version of Reaktoro
   - pugixml

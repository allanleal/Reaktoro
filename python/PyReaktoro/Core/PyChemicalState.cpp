// Reaktoro is a unified framework for modeling chemically reactive systems.
//
// Copyright (C) 2014-2018 Allan Leal
//
// This library is free software; you can redistribute it and/or
// modify it under the terms of the GNU Lesser General Public
// License as published by the Free Software Foundation; either
// version 2.1 of the License, or (at your option) any later version.
//
// This library is distributed in the hope that it will be useful,
// but WITHOUT ANY WARRANTY; without even the implied warranty of
// MERCHANTABILITY or FITNESS FOR A PARTICULAR PURPOSE. See the GNU
// Lesser General Public License for more details.
//
// You should have received a copy of the GNU Lesser General Public License
// along with this library. If not, see <http://www.gnu.org/licenses/>.

#include <PyReaktoro/PyReaktoro.hpp>

// Reaktoro includes
#include <Reaktoro/Core/ChemicalProperties.hpp>
#include <Reaktoro/Core/ChemicalState.hpp>
#include <Reaktoro/Core/ChemicalSystem.hpp>
#include <Reaktoro/Core/ThermoProperties.hpp>

namespace Reaktoro {
namespace {

auto assignChemicalState(ChemicalState& state, const ChemicalState& other) -> void
{
    state = other;
}

auto cloneChemicalState(ChemicalState& state) -> ChemicalState
{
    return state;
}

}  // namespace

void exportChemicalState(py::module& m)
{
    auto setTemperature1 = static_cast<void(ChemicalState::*)(double)>(&ChemicalState::setTemperature);
    auto setTemperature2 = static_cast<void(ChemicalState::*)(double, std::string)>(&ChemicalState::setTemperature);

    auto setPressure1 = static_cast<void(ChemicalState::*)(double)>(&ChemicalState::setPressure);
    auto setPressure2 = static_cast<void(ChemicalState::*)(double, std::string)>(&ChemicalState::setPressure);

    auto setSpeciesAmounts1 = static_cast<void(ChemicalState::*)(double)>(&ChemicalState::setSpeciesAmounts);
    auto setSpeciesAmounts2 = static_cast<void(ChemicalState::*)(VectorConstRef)>(&ChemicalState::setSpeciesAmounts);
    auto setSpeciesAmounts3 = static_cast<void(ChemicalState::*)(VectorConstRef, const Indices&)>(&ChemicalState::setSpeciesAmounts);

    auto setSpeciesAmount1 = static_cast<void(ChemicalState::*)(Index, double)>(&ChemicalState::setSpeciesAmount);
    auto setSpeciesAmount2 = static_cast<void(ChemicalState::*)(std::string, double)>(&ChemicalState::setSpeciesAmount);
    auto setSpeciesAmount3 = static_cast<void(ChemicalState::*)(Index, double, std::string)>(&ChemicalState::setSpeciesAmount);
    auto setSpeciesAmount4 = static_cast<void(ChemicalState::*)(std::string, double, std::string)>(&ChemicalState::setSpeciesAmount);

    auto setSpeciesMass1 = static_cast<void(ChemicalState::*)(Index, double)>(&ChemicalState::setSpeciesMass);
    auto setSpeciesMass2 = static_cast<void(ChemicalState::*)(std::string, double)>(&ChemicalState::setSpeciesMass);
    auto setSpeciesMass3 = static_cast<void(ChemicalState::*)(Index, double, std::string)>(&ChemicalState::setSpeciesMass);
    auto setSpeciesMass4 = static_cast<void(ChemicalState::*)(std::string, double, std::string)>(&ChemicalState::setSpeciesMass);

    auto scalePhaseVolume1 = static_cast<void(ChemicalState::*)(Index, double)>(&ChemicalState::scalePhaseVolume);
    auto scalePhaseVolume2 = static_cast<void(ChemicalState::*)(Index, double, std::string)>(&ChemicalState::scalePhaseVolume);
    auto scalePhaseVolume3 = static_cast<void(ChemicalState::*)(std::string, double)>(&ChemicalState::scalePhaseVolume);
    auto scalePhaseVolume4 = static_cast<void(ChemicalState::*)(std::string, double, std::string)>(&ChemicalState::scalePhaseVolume);

    auto scaleFluidVolume1 = static_cast<void(ChemicalState::*)(double)>(&ChemicalState::scaleFluidVolume);
    auto scaleFluidVolume2 = static_cast<void(ChemicalState::*)(double, std::string)>(&ChemicalState::scaleFluidVolume);

    auto scaleSolidVolume1 = static_cast<void(ChemicalState::*)(double)>(&ChemicalState::scaleSolidVolume);
    auto scaleSolidVolume2 = static_cast<void(ChemicalState::*)(double, std::string)>(&ChemicalState::scaleSolidVolume);

    auto scaleVolume1 = static_cast<void(ChemicalState::*)(double)>(&ChemicalState::scaleVolume);
    auto scaleVolume2 = static_cast<void(ChemicalState::*)(double, std::string)>(&ChemicalState::scaleVolume);

    auto speciesAmounts1 = static_cast<VectorConstRef(ChemicalState::*)() const>(&ChemicalState::speciesAmounts);
    auto speciesAmounts2 = static_cast<Vector(ChemicalState::*)(const Indices&) const>(&ChemicalState::speciesAmounts);

    auto speciesAmount1 = static_cast<double(ChemicalState::*)(Index) const>(&ChemicalState::speciesAmount);
    auto speciesAmount2 = static_cast<double(ChemicalState::*)(std::string) const>(&ChemicalState::speciesAmount);
    auto speciesAmount3 = static_cast<double(ChemicalState::*)(Index, std::string) const>(&ChemicalState::speciesAmount);
    auto speciesAmount4 = static_cast<double(ChemicalState::*)(std::string, std::string) const>(&ChemicalState::speciesAmount);

    auto elementAmount1 = static_cast<double(ChemicalState::*)(Index) const>(&ChemicalState::elementAmount);
    auto elementAmount2 = static_cast<double(ChemicalState::*)(std::string) const>(&ChemicalState::elementAmount);
    auto elementAmount3 = static_cast<double(ChemicalState::*)(Index, std::string) const>(&ChemicalState::elementAmount);
    auto elementAmount4 = static_cast<double(ChemicalState::*)(std::string, std::string) const>(&ChemicalState::elementAmount);

    auto elementAmountInPhase1 = static_cast<double(ChemicalState::*)(Index, Index) const>(&ChemicalState::elementAmountInPhase);
    auto elementAmountInPhase2 = static_cast<double(ChemicalState::*)(std::string, std::string) const>(&ChemicalState::elementAmountInPhase);
    auto elementAmountInPhase3 = static_cast<double(ChemicalState::*)(Index, Index, std::string) const>(&ChemicalState::elementAmountInPhase);
    auto elementAmountInPhase4 = static_cast<double(ChemicalState::*)(std::string, std::string, std::string) const>(&ChemicalState::elementAmountInPhase);

    auto elementAmountInSpecies1 = static_cast<double(ChemicalState::*)(Index, const Indices&) const>(&ChemicalState::elementAmountInSpecies);
    auto elementAmountInSpecies2 = static_cast<double(ChemicalState::*)(Index, const Indices&, std::string) const>(&ChemicalState::elementAmountInSpecies);

    auto phaseAmount1 = static_cast<double(ChemicalState::*)(Index) const>(&ChemicalState::phaseAmount);
    auto phaseAmount2 = static_cast<double(ChemicalState::*)(std::string) const>(&ChemicalState::phaseAmount);
    auto phaseAmount3 = static_cast<double(ChemicalState::*)(Index, std::string) const>(&ChemicalState::phaseAmount);
    auto phaseAmount4 = static_cast<double(ChemicalState::*)(std::string, std::string) const>(&ChemicalState::phaseAmount);

<<<<<<< HEAD
    auto equilibrium1 = [](const ChemicalState& self) { return self.equilibrium(); };
    auto equilibrium2 = [](ChemicalState& self) { return self.equilibrium(); };

    py::class_<EquilibriumProperties>(m, "EquilibriumProperties")
        .def("setIndicesEquilibriumSpecies", &EquilibriumProperties::setIndicesEquilibriumSpecies)
        .def("setIndicesStrictlyUnstableElements", &EquilibriumProperties::setIndicesStrictlyUnstableElements)
        .def("setIndicesStrictlyUnstableSpecies", &EquilibriumProperties::setIndicesStrictlyUnstableSpecies)
        .def("setSpeciesChemicalPotentials", &EquilibriumProperties::setSpeciesChemicalPotentials)
        .def("setElementChemicalPotentials", &EquilibriumProperties::setElementChemicalPotentials)
        .def("setSpeciesStabilities", &EquilibriumProperties::setSpeciesStabilities)
        .def("numEquilibriumSpecies", &EquilibriumProperties::numEquilibriumSpecies)
        .def("numPrimarySpecies", &EquilibriumProperties::numPrimarySpecies)
        .def("numSecondarySpecies", &EquilibriumProperties::numSecondarySpecies)
        .def("indicesEquilibriumSpecies", &EquilibriumProperties::indicesEquilibriumSpecies, py::return_value_policy::reference_internal)
        .def("indicesPrimarySpecies", &EquilibriumProperties::indicesPrimarySpecies, py::return_value_policy::reference_internal)
        .def("indicesSecondarySpecies", &EquilibriumProperties::indicesSecondarySpecies, py::return_value_policy::reference_internal)
        .def("indicesStrictlyUnstableElements", &EquilibriumProperties::indicesStrictlyUnstableElements, py::return_value_policy::reference_internal)
        .def("indicesStrictlyUnstableSpecies", &EquilibriumProperties::indicesStrictlyUnstableSpecies, py::return_value_policy::reference_internal)
        .def("speciesChemicalPotentials", &EquilibriumProperties::speciesChemicalPotentials, py::return_value_policy::reference_internal)
        .def("elementChemicalPotentials", &EquilibriumProperties::elementChemicalPotentials, py::return_value_policy::reference_internal)
        .def("speciesStabilities", &EquilibriumProperties::speciesStabilities, py::return_value_policy::reference_internal)
        ;
=======
    auto output1 = static_cast<void(ChemicalState::*)(std::ostream&, int) const>(&ChemicalState::output);
    auto output2 = static_cast<void(ChemicalState::*)(std::string const&, int) const>(&ChemicalState::output);
>>>>>>> 848e69c8

    py::class_<ChemicalState>(m, "ChemicalState")
        .def(py::init<const ChemicalSystem&>())
        .def("assign", assignChemicalState)
        .def("clone", cloneChemicalState)
        .def("setTemperature", setTemperature1)
        .def("setTemperature", setTemperature2)
        .def("setPressure", setPressure1)
        .def("setPressure", setPressure2)
        .def("setSpeciesAmounts", setSpeciesAmounts1)
        .def("setSpeciesAmounts", setSpeciesAmounts2)
        .def("setSpeciesAmounts", setSpeciesAmounts3)
        .def("setSpeciesAmount", setSpeciesAmount1)
        .def("setSpeciesAmount", setSpeciesAmount2)
        .def("setSpeciesAmount", setSpeciesAmount3)
        .def("setSpeciesAmount", setSpeciesAmount4)
        .def("setSpeciesMass", setSpeciesMass1)
        .def("setSpeciesMass", setSpeciesMass2)
        .def("setSpeciesMass", setSpeciesMass3)
        .def("setSpeciesMass", setSpeciesMass4)
        .def("scaleSpeciesAmounts", &ChemicalState::scaleSpeciesAmounts)
        .def("scaleSpeciesAmountsInPhase", &ChemicalState::scaleSpeciesAmountsInPhase)
        .def("scalePhaseVolume", scalePhaseVolume1)
        .def("scalePhaseVolume", scalePhaseVolume2)
        .def("scalePhaseVolume", scalePhaseVolume3)
        .def("scalePhaseVolume", scalePhaseVolume4)
        .def("scaleFluidVolume", scaleFluidVolume1)
        .def("scaleFluidVolume", scaleFluidVolume2)
        .def("scaleSolidVolume", scaleSolidVolume1)
        .def("scaleSolidVolume", scaleSolidVolume2)
        .def("scaleVolume", scaleVolume1)
        .def("scaleVolume", scaleVolume2)
        .def("system", &ChemicalState::system, py::return_value_policy::reference_internal)
        .def("temperature", &ChemicalState::temperature)
        .def("pressure", &ChemicalState::pressure)
        .def("speciesAmounts", speciesAmounts1, py::return_value_policy::reference_internal)
        .def("speciesAmounts", speciesAmounts2)
        .def("speciesAmount", speciesAmount1)
        .def("speciesAmount", speciesAmount2)
        .def("speciesAmount", speciesAmount3)
        .def("speciesAmount", speciesAmount4)
        .def("elementAmounts", &ChemicalState::elementAmounts)
        .def("elementAmountsInPhase", &ChemicalState::elementAmountsInPhase)
        .def("elementAmountsInSpecies", &ChemicalState::elementAmountsInSpecies)
        .def("elementAmount", elementAmount1)
        .def("elementAmount", elementAmount2)
        .def("elementAmount", elementAmount3)
        .def("elementAmount", elementAmount4)
        .def("elementAmountInPhase", elementAmountInPhase1)
        .def("elementAmountInPhase", elementAmountInPhase2)
        .def("elementAmountInPhase", elementAmountInPhase3)
        .def("elementAmountInPhase", elementAmountInPhase4)
        .def("elementAmountInSpecies", elementAmountInSpecies1)
        .def("elementAmountInSpecies", elementAmountInSpecies2)
        .def("phaseAmount", phaseAmount1)
        .def("phaseAmount", phaseAmount2)
        .def("phaseAmount", phaseAmount3)
        .def("phaseAmount", phaseAmount4)
        .def("properties", &ChemicalState::properties, py::keep_alive<1, 0>()) // keep returned ChemicalProperties object alive until ChemicalState object is garbage collected!
<<<<<<< HEAD
        .def("equilibrium", equilibrium1, py::return_value_policy::reference_internal)
        .def("equilibrium", equilibrium2, py::return_value_policy::reference_internal)
        .def("output", &ChemicalState::output)
=======
        .def("output", output1, py::arg("out"), py::arg("precision") = 6)
        .def("output", output2, py::arg("out"), py::arg("precision") = 6)
>>>>>>> 848e69c8
        .def("__repr__", [](const ChemicalState& self) { std::stringstream ss; ss << self; return ss.str(); })
        .def(py::self + py::self)
        .def(double() * py::self)
        .def(py::self * double())
        ;

    m.def("phaseStabilityIndices", phaseStabilityIndices);
}

} // namespace Reaktoro<|MERGE_RESOLUTION|>--- conflicted
+++ resolved
@@ -100,7 +100,6 @@
     auto phaseAmount3 = static_cast<double(ChemicalState::*)(Index, std::string) const>(&ChemicalState::phaseAmount);
     auto phaseAmount4 = static_cast<double(ChemicalState::*)(std::string, std::string) const>(&ChemicalState::phaseAmount);
 
-<<<<<<< HEAD
     auto equilibrium1 = [](const ChemicalState& self) { return self.equilibrium(); };
     auto equilibrium2 = [](ChemicalState& self) { return self.equilibrium(); };
 
@@ -123,10 +122,9 @@
         .def("elementChemicalPotentials", &EquilibriumProperties::elementChemicalPotentials, py::return_value_policy::reference_internal)
         .def("speciesStabilities", &EquilibriumProperties::speciesStabilities, py::return_value_policy::reference_internal)
         ;
-=======
+
     auto output1 = static_cast<void(ChemicalState::*)(std::ostream&, int) const>(&ChemicalState::output);
     auto output2 = static_cast<void(ChemicalState::*)(std::string const&, int) const>(&ChemicalState::output);
->>>>>>> 848e69c8
 
     py::class_<ChemicalState>(m, "ChemicalState")
         .def(py::init<const ChemicalSystem&>())
@@ -186,14 +184,10 @@
         .def("phaseAmount", phaseAmount3)
         .def("phaseAmount", phaseAmount4)
         .def("properties", &ChemicalState::properties, py::keep_alive<1, 0>()) // keep returned ChemicalProperties object alive until ChemicalState object is garbage collected!
-<<<<<<< HEAD
         .def("equilibrium", equilibrium1, py::return_value_policy::reference_internal)
         .def("equilibrium", equilibrium2, py::return_value_policy::reference_internal)
-        .def("output", &ChemicalState::output)
-=======
         .def("output", output1, py::arg("out"), py::arg("precision") = 6)
         .def("output", output2, py::arg("out"), py::arg("precision") = 6)
->>>>>>> 848e69c8
         .def("__repr__", [](const ChemicalState& self) { std::stringstream ss; ss << self; return ss.str(); })
         .def(py::self + py::self)
         .def(double() * py::self)
